// Copyright (c) .NET Foundation. All rights reserved.
// Licensed under the Apache License, Version 2.0. See License.txt in the project root for license information.

using System;
using System.Collections;
using System.Collections.Generic;
using System.IO;
using System.Linq;
using System.Threading;
using System.Threading.Tasks;
using Microsoft.AspNetCore.Builder;
using Microsoft.AspNetCore.Hosting.Fakes;
using Microsoft.AspNetCore.Hosting.Server;
using Microsoft.AspNetCore.Hosting.Server.Features;
using Microsoft.AspNetCore.Http;
using Microsoft.AspNetCore.Http.Features;
using Microsoft.Extensions.Configuration;
using Microsoft.Extensions.DependencyInjection;
using Microsoft.Extensions.Hosting;
using Microsoft.Extensions.Logging;
using Microsoft.Extensions.Options;
using Microsoft.Extensions.Primitives;
using Moq;
using Xunit;

namespace Microsoft.AspNetCore.Hosting
{
    public class WebHostTests
    {
        [Fact]
        public async Task WebHostThrowsWithNoServer()
        {
            var ex = await Assert.ThrowsAsync<InvalidOperationException>(() => CreateBuilder().Build().StartAsync());
            Assert.Equal("No service for type 'Microsoft.AspNetCore.Hosting.Server.IServer' has been registered.", ex.Message);
        }

        [Fact]
        public void UseStartupThrowsWithNull()
        {
            Assert.Throws<ArgumentNullException>(() => CreateBuilder().UseStartup((string)null));
        }

        [Fact]
        public async Task NoDefaultAddressesAndDoNotPreferHostingUrlsIfNotConfigured()
        {
            using (var host = CreateBuilder().UseFakeServer().Build())
            {
                await host.StartAsync();
                var serverAddressesFeature = host.ServerFeatures.Get<IServerAddressesFeature>();
                Assert.False(serverAddressesFeature.Addresses.Any());
                Assert.False(serverAddressesFeature.PreferHostingUrls);
            }
        }

        [Fact]
        public async Task UsesLegacyConfigurationForAddressesAndDoNotPreferHostingUrlsIfNotConfigured()
        {
            var data = new Dictionary<string, string>
            {
                { "server.urls", "http://localhost:5002" }
            };

            var config = new ConfigurationBuilder().AddInMemoryCollection(data).Build();

            using (var host = CreateBuilder(config).UseFakeServer().Build())
            {
                await host.StartAsync();
                var serverAddressFeature = host.ServerFeatures.Get<IServerAddressesFeature>();
                Assert.Equal("http://localhost:5002", serverAddressFeature.Addresses.First());
                Assert.False(serverAddressFeature.PreferHostingUrls);
            }
        }

        [Fact]
        public void UsesConfigurationForAddressesAndDoNotPreferHostingUrlsIfNotConfigured()
        {
            var data = new Dictionary<string, string>
            {
                { "urls", "http://localhost:5003" }
            };

            var config = new ConfigurationBuilder().AddInMemoryCollection(data).Build();

            using (var host = CreateBuilder(config).UseFakeServer().Build())
            {
                host.Start();
                var serverAddressFeature = host.ServerFeatures.Get<IServerAddressesFeature>();
                Assert.Equal("http://localhost:5003", serverAddressFeature.Addresses.First());
                Assert.False(serverAddressFeature.PreferHostingUrls);
            }
        }

        [Fact]
<<<<<<< HEAD
        public async Task PathBaseTemp()
=======
        public void PathBaseTemp()
>>>>>>> 1d172cbd
        {
            var data = new Dictionary<string, string>
            {
                { "pathbase", "/test" }
            };

            var config = new ConfigurationBuilder().AddInMemoryCollection(data).Build();

            using (var host = CreateBuilder(config).UseFakeServer().Build())
            {
<<<<<<< HEAD
                await host.StartAsync();
                // TODO
=======
                host.Run();
>>>>>>> 1d172cbd
            }
        }

        [Fact]
        public async Task UsesNewConfigurationOverLegacyConfigForAddressesAndDoNotPreferHostingUrlsIfNotConfigured()
        {
            var data = new Dictionary<string, string>
            {
                { "server.urls", "http://localhost:5003" },
                { "urls", "http://localhost:5009" }
            };

            var config = new ConfigurationBuilder().AddInMemoryCollection(data).Build();

            using (var host = CreateBuilder(config).UseFakeServer().Build())
            {
                await host.StartAsync();
                var serverAddressFeature = host.ServerFeatures.Get<IServerAddressesFeature>();
                Assert.Equal("http://localhost:5009", serverAddressFeature.Addresses.First());
                Assert.False(serverAddressFeature.PreferHostingUrls);
            }
        }

        [Fact]
        public void DoNotPreferHostingUrlsWhenNoAddressConfigured()
        {
            using (var host = CreateBuilder().UseFakeServer().PreferHostingUrls(true).Build())
            {
                host.Start();
                var serverAddressesFeature = host.ServerFeatures.Get<IServerAddressesFeature>();
                Assert.Empty(serverAddressesFeature.Addresses);
                Assert.False(serverAddressesFeature.PreferHostingUrls);
            }
        }

        [Fact]
        public async Task PreferHostingUrlsWhenAddressIsConfigured()
        {
            var data = new Dictionary<string, string>
            {
                { "urls", "http://localhost:5003" }
            };

            var config = new ConfigurationBuilder().AddInMemoryCollection(data).Build();

            using (var host = CreateBuilder(config).UseFakeServer().PreferHostingUrls(true).Build())
            {
                await host.StartAsync();
                Assert.True(host.ServerFeatures.Get<IServerAddressesFeature>().PreferHostingUrls);
            }
        }

        [Fact]
        public void WebHostCanBeStarted()
        {
            using (var host = CreateBuilder()
                .UseFakeServer()
                .UseStartup("Microsoft.AspNetCore.Hosting.Tests")
                .Start())
            {
                var server = (FakeServer)host.Services.GetRequiredService<IServer>();
                Assert.NotNull(host);
                Assert.Equal(1, server.StartInstances.Count);
                Assert.Equal(0, server.StartInstances[0].DisposeCalls);

                host.Dispose();

                Assert.Equal(1, server.StartInstances[0].DisposeCalls);
            }
        }

        [Fact]
        public async Task WebHostShutsDownWhenTokenTriggers()
        {
            using (var host = CreateBuilder()
                .UseFakeServer()
                .UseStartup("Microsoft.AspNetCore.Hosting.Tests")
                .Build())
            {
                var lifetime = host.Services.GetRequiredService<IApplicationLifetime>();
                var server = (FakeServer)host.Services.GetRequiredService<IServer>();

                var cts = new CancellationTokenSource();

                var runInBackground = host.RunAsync(cts.Token);

                // Wait on the host to be started
                lifetime.ApplicationStarted.WaitHandle.WaitOne();

                Assert.Equal(1, server.StartInstances.Count);
                Assert.Equal(0, server.StartInstances[0].DisposeCalls);

                cts.Cancel();

                // Wait on the host to shutdown
                lifetime.ApplicationStopped.WaitHandle.WaitOne();

                // Wait for RunAsync to finish to guarantee Disposal of WebHost
                await runInBackground;

                Assert.Equal(1, server.StartInstances[0].DisposeCalls);
            }
        }

        [Fact]
        public async Task WebHostStopAsyncUsesDefaultTimeoutIfGivenTokenDoesNotFire()
        {
            var data = new Dictionary<string, string>
            {
                { WebHostDefaults.ShutdownTimeoutKey, "1" }
            };

            var config = new ConfigurationBuilder().AddInMemoryCollection(data).Build();

            var server = new Mock<IServer>();
            server.Setup(s => s.StopAsync(It.IsAny<CancellationToken>()))
                .Returns<CancellationToken>(token =>
                {
                    return Task.Run(() =>
                    {
                        token.WaitHandle.WaitOne();
                    });
                });

            using (var host = CreateBuilder(config)
                .ConfigureServices(services =>
                {
                    services.AddSingleton(server.Object);
                })
                .UseStartup("Microsoft.AspNetCore.Hosting.Tests")
                .Build())
            {
                await host.StartAsync();

                var cts = new CancellationTokenSource();

                // Purposefully don't trigger cts
                var task = host.StopAsync(cts.Token);

                Assert.Equal(task, await Task.WhenAny(task, Task.Delay(TimeSpan.FromSeconds(10))));
            }
        }

        [Fact]
        public async Task WebHostStopAsyncUsesDefaultTimeoutIfNoTokenProvided()
        {
            var data = new Dictionary<string, string>
            {
                { WebHostDefaults.ShutdownTimeoutKey, "1" }
            };

            var config = new ConfigurationBuilder().AddInMemoryCollection(data).Build();

            var server = new Mock<IServer>();
            server.Setup(s => s.StopAsync(It.IsAny<CancellationToken>()))
                .Returns<CancellationToken>(token =>
                {
                    return Task.Run(() =>
                    {
                        token.WaitHandle.WaitOne();
                    });
                });

            using (var host = CreateBuilder(config)
                .ConfigureServices(services =>
                {
                    services.AddSingleton(server.Object);
                })
                .UseStartup("Microsoft.AspNetCore.Hosting.Tests")
                .Build())
            {
                await host.StartAsync();

                var task = host.StopAsync();

                Assert.Equal(task, await Task.WhenAny(task, Task.Delay(TimeSpan.FromSeconds(10))));
            }
        }

        [Fact]
        public async Task WebHostStopAsyncCanBeCancelledEarly()
        {
            var data = new Dictionary<string, string>
            {
                { WebHostDefaults.ShutdownTimeoutKey, "10" }
            };

            var config = new ConfigurationBuilder().AddInMemoryCollection(data).Build();

            var server = new Mock<IServer>();
            server.Setup(s => s.StopAsync(It.IsAny<CancellationToken>()))
                .Returns<CancellationToken>(token =>
                {
                    return Task.Run(() =>
                    {
                        token.WaitHandle.WaitOne();
                    });
                });

            using (var host = CreateBuilder(config)
                .ConfigureServices(services =>
                {
                    services.AddSingleton(server.Object);
                })
                .UseStartup("Microsoft.AspNetCore.Hosting.Tests")
                .Build())
            {
                await host.StartAsync();

                var cts = new CancellationTokenSource();

                var task = host.StopAsync(cts.Token);
                cts.Cancel();

                Assert.Equal(task, await Task.WhenAny(task, Task.Delay(TimeSpan.FromSeconds(8))));
            }
        }

        [Fact]
        public void WebHostApplicationLifetimeEventsOrderedCorrectlyDuringShutdown()
        {
            using (var host = CreateBuilder()
                .UseFakeServer()
                .UseStartup("Microsoft.AspNetCore.Hosting.Tests")
                .Build())
            {
                var lifetime = host.Services.GetRequiredService<IApplicationLifetime>();
                var applicationStartedEvent = new ManualResetEventSlim(false);
                var applicationStoppingEvent = new ManualResetEventSlim(false);
                var applicationStoppedEvent = new ManualResetEventSlim(false);
                var applicationStartedCompletedBeforeApplicationStopping = false;
                var applicationStoppingCompletedBeforeApplicationStopped = false;
                var applicationStoppedCompletedBeforeRunCompleted = false;

                lifetime.ApplicationStarted.Register(() =>
                {
                    applicationStartedEvent.Set();
                });

                lifetime.ApplicationStopping.Register(() =>
                {
                    // Check whether the applicationStartedEvent has been set
                    applicationStartedCompletedBeforeApplicationStopping = applicationStartedEvent.IsSet;

                    // Simulate work.
                    Thread.Sleep(1000);

                    applicationStoppingEvent.Set();
                });

                lifetime.ApplicationStopped.Register(() =>
                {
                    // Check whether the applicationStoppingEvent has been set
                    applicationStoppingCompletedBeforeApplicationStopped = applicationStoppingEvent.IsSet;
                    applicationStoppedEvent.Set();
                });

                var runHostAndVerifyApplicationStopped = Task.Run(async () =>
                {
                    await host.RunAsync();
                    // Check whether the applicationStoppingEvent has been set
                    applicationStoppedCompletedBeforeRunCompleted = applicationStoppedEvent.IsSet;
                });

                // Wait until application has started to shut down the host
                Assert.True(applicationStartedEvent.Wait(5000));

                // Trigger host shutdown on a separate thread
                Task.Run(() => lifetime.StopApplication());

                // Wait for all events and host.Run() to complete
                Assert.True(runHostAndVerifyApplicationStopped.Wait(5000));

                // Verify Ordering
                Assert.True(applicationStartedCompletedBeforeApplicationStopping);
                Assert.True(applicationStoppingCompletedBeforeApplicationStopped);
                Assert.True(applicationStoppedCompletedBeforeRunCompleted);
            }
        }

        [Fact]
        public async Task WebHostDisposesServiceProvider()
        {
            using (var host = CreateBuilder()
                .UseFakeServer()
                .ConfigureServices(s =>
                {
                    s.AddTransient<IFakeService, FakeService>();
                    s.AddSingleton<IFakeSingletonService, FakeService>();
                })
                .UseStartup("Microsoft.AspNetCore.Hosting.Tests")
                .Build())
            {
                await host.StartAsync();

                var singleton = (FakeService)host.Services.GetService<IFakeSingletonService>();
                var transient = (FakeService)host.Services.GetService<IFakeService>();

                Assert.False(singleton.Disposed);
                Assert.False(transient.Disposed);

                await host.StopAsync();

                Assert.False(singleton.Disposed);
                Assert.False(transient.Disposed);

                host.Dispose();

                Assert.True(singleton.Disposed);
                Assert.True(transient.Disposed);
            }
        }

        [Fact]
        public async Task WebHostNotifiesApplicationStarted()
        {
            using (var host = CreateBuilder()
                .UseFakeServer()
                .Build())
            {
                var applicationLifetime = host.Services.GetService<IApplicationLifetime>();

                Assert.False(applicationLifetime.ApplicationStarted.IsCancellationRequested);

                await host.StartAsync();
                Assert.True(applicationLifetime.ApplicationStarted.IsCancellationRequested);
            }
        }

        [Fact]
        public async Task WebHostNotifiesAllIApplicationLifetimeCallbacksEvenIfTheyThrow()
        {
            using (var host = CreateBuilder()
                .UseFakeServer()
                .Build())
            {
                var applicationLifetime = host.Services.GetService<IApplicationLifetime>();

                var started = RegisterCallbacksThatThrow(applicationLifetime.ApplicationStarted);
                var stopping = RegisterCallbacksThatThrow(applicationLifetime.ApplicationStopping);
                var stopped = RegisterCallbacksThatThrow(applicationLifetime.ApplicationStopped);

                await host.StartAsync();
                Assert.True(applicationLifetime.ApplicationStarted.IsCancellationRequested);
                Assert.True(started.All(s => s));
                host.Dispose();
                Assert.True(stopping.All(s => s));
                Assert.True(stopped.All(s => s));
            }
        }

        [Fact]
        public async Task WebHostNotifiesAllIApplicationLifetimeEventsCallbacksEvenIfTheyThrow()
        {
            bool[] events1 = null;
            bool[] events2 = null;

            using (var host = CreateBuilder()
                .UseFakeServer()
                .ConfigureServices(services =>
                {
                    events1 = RegisterCallbacksThatThrow(services);
                    events2 = RegisterCallbacksThatThrow(services);
                })
                .Build())
            {
                await host.StartAsync();
                Assert.True(events1[0]);
                Assert.True(events2[0]);
                host.Dispose();
                Assert.True(events1[1]);
                Assert.True(events2[1]);
            }
        }

        [Fact]
        public async Task WebHostStopApplicationDoesNotFireStopOnHostedService()
        {
            var stoppingCalls = 0;
            var disposingCalls = 0;

            using (var host = CreateBuilder()
                .UseFakeServer()
                .ConfigureServices(services =>
                {
                    Action started = () =>
                    {
                    };

                    Action stopping = () =>
                    {
                        stoppingCalls++;
                    };

                    Action disposing = () =>
                    {
                        disposingCalls++;
                    };

                    services.AddSingleton<IHostedService>(_ => new DelegateHostedService(started, stopping, disposing));
                })
                .Build())
            {
                var lifetime = host.Services.GetRequiredService<IApplicationLifetime>();
                lifetime.StopApplication();

                await host.StartAsync();

                Assert.Equal(0, stoppingCalls);
                Assert.Equal(0, disposingCalls);
            }
            Assert.Equal(1, stoppingCalls);
            Assert.Equal(1, disposingCalls);
        }

        [Fact]
        public async Task HostedServiceCanInjectApplicationLifetime()
        {
            using (var host = CreateBuilder()
                   .UseFakeServer()
                   .ConfigureServices(services =>
                   {
                       services.AddSingleton<IHostedService, TestHostedService>();
                   })
                   .Build())
            {
                var lifetime = host.Services.GetRequiredService<IApplicationLifetime>();
                lifetime.StopApplication();

                await host.StartAsync();
                var svc = (TestHostedService)host.Services.GetRequiredService<IHostedService>();
                Assert.True(svc.StartCalled);

                await host.StopAsync();
                Assert.True(svc.StopCalled);
                host.Dispose();
            }
        }

        [Fact]
        public async Task HostedServiceStartNotCalledIfWebHostNotStarted()
        {
            using (var host = CreateBuilder()
                   .UseFakeServer()
                   .ConfigureServices(services =>
                   {
                       services.AddSingleton<IHostedService, TestHostedService>();
                   })
                   .Build())
            {
                var lifetime = host.Services.GetRequiredService<IApplicationLifetime>();
                lifetime.StopApplication();

                var svc = (TestHostedService)host.Services.GetRequiredService<IHostedService>();
                Assert.False(svc.StartCalled);
                await host.StopAsync();
                Assert.False(svc.StopCalled);
                host.Dispose();
                Assert.False(svc.StopCalled);
                Assert.True(svc.DisposeCalled);
            }
        }

        [Fact]
        public async Task WebHostStopApplicationFiresStopOnHostedService()
        {
            var stoppingCalls = 0;
            var startedCalls = 0;
            var disposingCalls = 0;

            using (var host = CreateBuilder()
                .UseFakeServer()
                .ConfigureServices(services =>
                {
                    Action started = () =>
                    {
                        startedCalls++;
                    };

                    Action stopping = () =>
                    {
                        stoppingCalls++;
                    };

                    Action disposing = () =>
                    {
                        disposingCalls++;
                    };

                    services.AddSingleton<IHostedService>(_ => new DelegateHostedService(started, stopping, disposing));
                })
                .Build())
            {
                var lifetime = host.Services.GetRequiredService<IApplicationLifetime>();

                Assert.Equal(0, startedCalls);

                await host.StartAsync();
                Assert.Equal(1, startedCalls);
                Assert.Equal(0, stoppingCalls);
                Assert.Equal(0, disposingCalls);

                await host.StopAsync();

                Assert.Equal(1, startedCalls);
                Assert.Equal(1, stoppingCalls);
                Assert.Equal(0, disposingCalls);

                host.Dispose();

                Assert.Equal(1, startedCalls);
                Assert.Equal(1, stoppingCalls);
                Assert.Equal(1, disposingCalls);
            }
        }

        [Fact]
        public async Task WebHostDisposeApplicationFiresStopOnHostedService()
        {
            var stoppingCalls = 0;
            var startedCalls = 0;
            var disposingCalls = 0;

            using (var host = CreateBuilder()
                .UseFakeServer()
                .ConfigureServices(services =>
                {
                    Action started = () =>
                    {
                        startedCalls++;
                    };

                    Action stopping = () =>
                    {
                        stoppingCalls++;
                    };

                    Action disposing = () =>
                    {
                        disposingCalls++;
                    };

                    services.AddSingleton<IHostedService>(_ => new DelegateHostedService(started, stopping, disposing));
                })
                .Build())
            {
                var lifetime = host.Services.GetRequiredService<IApplicationLifetime>();

                Assert.Equal(0, startedCalls);
                await host.StartAsync();
                Assert.Equal(1, startedCalls);
                Assert.Equal(0, stoppingCalls);
                Assert.Equal(0, disposingCalls);
                host.Dispose();

                Assert.Equal(1, stoppingCalls);
                Assert.Equal(1, disposingCalls);
            }
        }

        [Fact]
        public async Task WebHostNotifiesAllIHostedServicesAndIApplicationLifetimeCallbacksEvenIfTheyThrow()
        {
            bool[] events1 = null;
            bool[] events2 = null;

            using (var host = CreateBuilder()
                .UseFakeServer()
                .ConfigureServices(services =>
                {
                    events1 = RegisterCallbacksThatThrow(services);
                    events2 = RegisterCallbacksThatThrow(services);
                })
                .Build())
            {
                var applicationLifetime = host.Services.GetService<IApplicationLifetime>();

                var started = RegisterCallbacksThatThrow(applicationLifetime.ApplicationStarted);
                var stopping = RegisterCallbacksThatThrow(applicationLifetime.ApplicationStopping);

                await host.StartAsync();
                Assert.True(events1[0]);
                Assert.True(events2[0]);
                Assert.True(started.All(s => s));
                host.Dispose();
                Assert.True(events1[1]);
                Assert.True(events2[1]);
                Assert.True(stopping.All(s => s));
            }
        }

        [Fact]
        public async Task WebHostInjectsHostingEnvironment()
        {
            using (var host = CreateBuilder()
                .UseFakeServer()
                .UseStartup("Microsoft.AspNetCore.Hosting.Tests")
                .UseEnvironment("WithHostingEnvironment")
                .Build())
            {
                await host.StartAsync();
                var env = host.Services.GetService<IHostingEnvironment>();
                Assert.Equal("Changed", env.EnvironmentName);
            }
        }

        [Fact]
        public void CanReplaceStartupLoader()
        {
            var builder = CreateBuilder()
                .ConfigureServices(services =>
                {
                    services.AddTransient<IStartup, TestStartup>();
                })
                .UseFakeServer()
                .UseStartup("Microsoft.AspNetCore.Hosting.Tests");

            Assert.Throws<NotImplementedException>(() => builder.Build());
        }

        [Fact]
        public void CanCreateApplicationServicesWithAddedServices()
        {
            using (var host = CreateBuilder().UseFakeServer().ConfigureServices(services => services.AddOptions()).Build())
            {
                Assert.NotNull(host.Services.GetRequiredService<IOptions<object>>());
            }
        }

        [Fact]
        public void ConfiguresStartupFiltersInCorrectOrder()
        {
            // Verify ordering
            var configureOrder = 0;
            using (var host = CreateBuilder()
                .UseFakeServer()
                .ConfigureServices(services =>
                {
                    services.AddTransient<IStartupFilter>(serviceProvider => new TestFilter(
                        () => Assert.Equal(1, configureOrder++),
                        () => Assert.Equal(2, configureOrder++),
                        () => Assert.Equal(5, configureOrder++)));
                    services.AddTransient<IStartupFilter>(serviceProvider => new TestFilter(
                        () => Assert.Equal(0, configureOrder++),
                        () => Assert.Equal(3, configureOrder++),
                        () => Assert.Equal(4, configureOrder++)));
                })
                .Build())
            {
                Assert.Equal(6, configureOrder);
            }
        }

        private class TestFilter : IStartupFilter
        {
            private readonly Action _verifyConfigureOrder;
            private readonly Action _verifyBuildBeforeOrder;
            private readonly Action _verifyBuildAfterOrder;

            public TestFilter(Action verifyConfigureOrder, Action verifyBuildBeforeOrder, Action verifyBuildAfterOrder)
            {
                _verifyConfigureOrder = verifyConfigureOrder;
                _verifyBuildBeforeOrder = verifyBuildBeforeOrder;
                _verifyBuildAfterOrder = verifyBuildAfterOrder;
            }

            public Action<IApplicationBuilder> Configure(Action<IApplicationBuilder> next)
            {
                _verifyConfigureOrder();
                return builder =>
                {
                    _verifyBuildBeforeOrder();
                    next(builder);
                    _verifyBuildAfterOrder();
                };
            }
        }

        [Fact]
        public void EnvDefaultsToProductionIfNoConfig()
        {
            using (var host = CreateBuilder().UseFakeServer().Build())
            {
                var env = host.Services.GetService<IHostingEnvironment>();
                Assert.Equal(EnvironmentName.Production, env.EnvironmentName);
            }
        }

        [Fact]
        public void EnvDefaultsToConfigValueIfSpecified()
        {
            var vals = new Dictionary<string, string>
            {
                { "Environment", EnvironmentName.Staging }
            };

            var builder = new ConfigurationBuilder()
                .AddInMemoryCollection(vals);
            var config = builder.Build();

            using (var host = CreateBuilder(config).UseFakeServer().Build())
            {
                var env = host.Services.GetService<IHostingEnvironment>();
                Assert.Equal(EnvironmentName.Staging, env.EnvironmentName);
            }
        }

        [Fact(Skip = "Missing content publish property")]
        public void WebRootCanBeResolvedFromTheConfig()
        {
            var vals = new Dictionary<string, string>
            {
                { "webroot", "testroot" }
            };

            var builder = new ConfigurationBuilder()
                .AddInMemoryCollection(vals);
            var config = builder.Build();

            using (var host = CreateBuilder(config).UseFakeServer().Build())
            {
                var env = host.Services.GetService<IHostingEnvironment>();
                Assert.Equal(Path.GetFullPath("testroot"), env.WebRootPath);
                Assert.True(env.WebRootFileProvider.GetFileInfo("TextFile.txt").Exists);
            }
        }

        [Fact]
        public async Task IsEnvironment_Extension_Is_Case_Insensitive()
        {
            using (var host = CreateBuilder().UseFakeServer().Build())
            {
                await host.StartAsync();
                var env = host.Services.GetRequiredService<IHostingEnvironment>();
                Assert.True(env.IsEnvironment(EnvironmentName.Production));
                Assert.True(env.IsEnvironment("producTion"));
            }
        }

        [Fact]
        public async Task WebHost_CreatesDefaultRequestIdentifierFeature_IfNotPresent()
        {
            // Arrange
            HttpContext httpContext = null;
            var requestDelegate = new RequestDelegate(innerHttpContext =>
                {
                    httpContext = innerHttpContext;
                    return Task.FromResult(0);
                });

            using (var host = CreateHost(requestDelegate))
            {
                // Act
                await host.StartAsync();

                // Assert
                Assert.NotNull(httpContext);
                var featuresTraceIdentifier = httpContext.Features.Get<IHttpRequestIdentifierFeature>().TraceIdentifier;
                Assert.False(string.IsNullOrWhiteSpace(httpContext.TraceIdentifier));
                Assert.Same(httpContext.TraceIdentifier, featuresTraceIdentifier);
            }
        }

        [Fact]
        public async Task WebHost_PathBase()
        {
            // Arrange
            HttpContext httpContext = null;
            var requestDelegate = new RequestDelegate(innerHttpContext =>
            {
                httpContext = innerHttpContext;
                return Task.FromResult(0);
            });
            var data = new Dictionary<string, string>
            {
                { "pathbase", "/test" }
            };
            var config = new ConfigurationBuilder().AddInMemoryCollection(data).Build();


            using (var host = CreateBuilder(config).UseFakeServer().Configure(app =>
            {
                app.Run(requestDelegate);
            }).Build())
            {
                // Act
                await host.StartAsync();
                // Assert
                Assert.NotNull(httpContext);
                Assert.Equal(new PathString("/test"), httpContext.Request.PathBase);
            }
        }

        [Fact]
        public async Task WebHost_DoesNot_CreateDefaultRequestIdentifierFeature_IfPresent()
        {
            // Arrange
            HttpContext httpContext = null;
            var requestDelegate = new RequestDelegate(innerHttpContext =>
            {
                httpContext = innerHttpContext;
                return Task.FromResult(0);
            });
            var requestIdentifierFeature = new StubHttpRequestIdentifierFeature();

            using (var host = CreateHost(requestDelegate))
            {
                var server = (FakeServer)host.Services.GetRequiredService<IServer>();
                server.CreateRequestFeatures = () =>
                {
                    var features = FakeServer.NewFeatureCollection();
                    features.Set<IHttpRequestIdentifierFeature>(requestIdentifierFeature);
                    return features;
                };
                // Act
                await host.StartAsync();

                // Assert
                Assert.NotNull(httpContext);
                Assert.Same(requestIdentifierFeature, httpContext.Features.Get<IHttpRequestIdentifierFeature>());
            }
        }

        [Fact]
        public async Task WebHost_InvokesConfigureMethodsOnlyOnce()
        {
            using (var host = CreateBuilder()
                .UseFakeServer()
                .UseStartup<CountStartup>()
                .Build())
            {
                await host.StartAsync();
                var services = host.Services;
                var services2 = host.Services;
                Assert.Equal(1, CountStartup.ConfigureCount);
                Assert.Equal(1, CountStartup.ConfigureServicesCount);
            }
        }

        public class CountStartup
        {
            public static int ConfigureServicesCount;
            public static int ConfigureCount;

            public void ConfigureServices(IServiceCollection services)
            {
                ConfigureServicesCount++;
            }

            public void Configure(IApplicationBuilder app)
            {
                ConfigureCount++;
            }
        }

        [Fact]
        public void WebHost_ThrowsForBadConfigureServiceSignature()
        {
            var builder = CreateBuilder()
                .UseFakeServer()
                .UseStartup<BadConfigureServicesStartup>();

            var ex = Assert.Throws<InvalidOperationException>(() => builder.Build());
            Assert.True(ex.Message.Contains("ConfigureServices"));
        }

        public class BadConfigureServicesStartup
        {
            public void ConfigureServices(IServiceCollection services, int gunk) { }
            public void Configure(IApplicationBuilder app) { }
        }

        private IWebHost CreateHost(RequestDelegate requestDelegate)
        {
            var builder = CreateBuilder()
                .UseFakeServer()
                .ConfigureLogging((_, factory) =>
                {
                    factory.AddProvider(new AllMessagesAreNeeded());
                })
                .Configure(
                    appBuilder =>
                    {
                        appBuilder.Run(requestDelegate);
                    });
            return builder.Build();
        }

        private IWebHostBuilder CreateBuilder(IConfiguration config = null)
        {
            return new WebHostBuilder().UseConfiguration(config ?? new ConfigurationBuilder().Build()).UseStartup("Microsoft.AspNetCore.Hosting.Tests");
        }

        private static bool[] RegisterCallbacksThatThrow(IServiceCollection services)
        {
            bool[] events = new bool[2];

            Action started = () =>
            {
                events[0] = true;
                throw new InvalidOperationException();
            };

            Action stopping = () =>
            {
                events[1] = true;
                throw new InvalidOperationException();
            };

            services.AddSingleton<IHostedService>(new DelegateHostedService(started, stopping, () => { }));

            return events;
        }

        private static bool[] RegisterCallbacksThatThrow(CancellationToken token)
        {
            var signals = new bool[3];
            for (int i = 0; i < signals.Length; i++)
            {
                token.Register(state =>
                {
                    signals[(int)state] = true;
                    throw new InvalidOperationException();
                }, i);
            }

            return signals;
        }

        private class TestHostedService : IHostedService, IDisposable
        {
            private readonly IApplicationLifetime _lifetime;

            public TestHostedService(IApplicationLifetime lifetime)
            {
                _lifetime = lifetime;
            }

            public bool StartCalled { get; set; }
            public bool StopCalled { get; set; }
            public bool DisposeCalled { get; set; }

            public Task StartAsync(CancellationToken token)
            {
                StartCalled = true;
                return Task.CompletedTask;
            }

            public Task StopAsync(CancellationToken token)
            {
                StopCalled = true;
                return Task.CompletedTask;
            }

            public void Dispose()
            {
                DisposeCalled = true;
            }
        }

        private class DelegateHostedService : IHostedService, IDisposable
        {
            private readonly Action _started;
            private readonly Action _stopping;
            private readonly Action _disposing;

            public DelegateHostedService(Action started, Action stopping, Action disposing)
            {
                _started = started;
                _stopping = stopping;
                _disposing = disposing;
            }

            public Task StartAsync(CancellationToken token)
            {
                _started();
                return Task.CompletedTask;
            }
            public Task StopAsync(CancellationToken token)
            {
                _stopping();
                return Task.CompletedTask;
            }

            public void Dispose() => _disposing();
        }

        public class StartInstance : IDisposable
        {
            public int StopCalls { get; set; }

            public int DisposeCalls { get; set; }

            public void Stop()
            {
                StopCalls += 1;
            }

            public void Dispose()
            {
                DisposeCalls += 1;
            }
        }

        public class FakeServer : IServer
        {
            public FakeServer()
            {
                Features = new FeatureCollection();
                Features.Set<IServerAddressesFeature>(new ServerAddressesFeature());
            }

            public IList<StartInstance> StartInstances { get; } = new List<StartInstance>();

            public Func<IFeatureCollection> CreateRequestFeatures { get; set; } = NewFeatureCollection;

            public IFeatureCollection Features { get; }

            public static IFeatureCollection NewFeatureCollection()
            {
                var stub = new StubFeatures();
                var features = new FeatureCollection();
                features.Set<IHttpRequestFeature>(stub);
                features.Set<IHttpResponseFeature>(stub);
                return features;
            }

            public Task StartAsync<TContext>(IHttpApplication<TContext> application, CancellationToken cancellationToken)
            {
                var startInstance = new StartInstance();
                StartInstances.Add(startInstance);
                var context = application.CreateContext(CreateRequestFeatures());
                try
                {
                    application.ProcessRequestAsync(context);
                }
                catch (Exception ex)
                {
                    application.DisposeContext(context, ex);
                    throw;
                }
                application.DisposeContext(context, null);

                return Task.CompletedTask;
            }

            public Task StopAsync(CancellationToken cancellationToken)
            {
                if (StartInstances != null)
                {
                    foreach (var startInstance in StartInstances)
                    {
                        startInstance.Stop();
                    }
                }

                return Task.CompletedTask;
            }

            public void Dispose()
            {
                if (StartInstances != null)
                {
                    foreach (var startInstance in StartInstances)
                    {
                        startInstance.Dispose();
                    }
                }
            }
        }

        private class TestStartup : IStartup
        {
            public void Configure(IApplicationBuilder app)
            {
                throw new NotImplementedException();
            }

            public IServiceProvider ConfigureServices(IServiceCollection services)
            {
                throw new NotImplementedException();
            }
        }

        private class ReadOnlyFeatureCollection : IFeatureCollection
        {
            public object this[Type key]
            {
                get { return null; }
                set { throw new NotSupportedException(); }
            }

            public bool IsReadOnly
            {
                get { return true; }
            }

            public int Revision
            {
                get { return 0; }
            }

            public void Dispose()
            {
            }

            public TFeature Get<TFeature>()
            {
                return default(TFeature);
            }

            public IEnumerator<KeyValuePair<Type, object>> GetEnumerator()
            {
                yield break;
            }

            public void Set<TFeature>(TFeature instance)
            {
                throw new NotSupportedException();
            }

            IEnumerator IEnumerable.GetEnumerator()
            {
                yield break;
            }
        }

        private class AllMessagesAreNeeded : ILoggerProvider, ILogger
        {
            public bool IsEnabled(LogLevel logLevel) => true;

            public ILogger CreateLogger(string name) => this;

            public IDisposable BeginScope<TState>(TState state)
            {
                var stringified = state.ToString();
                return this;
            }
            public void Log<TState>(LogLevel logLevel, EventId eventId, TState state, Exception exception, Func<TState, Exception, string> formatter)
            {
                var stringified = formatter(state, exception);
            }

            public void Dispose()
            {
            }
        }

        private class StubFeatures : IHttpRequestFeature, IHttpResponseFeature, IHeaderDictionary
        {
            public StubFeatures()
            {
                Headers = this;
                Body = new MemoryStream();
            }

            public StringValues this[string key]
            {
                get { return StringValues.Empty; }
                set { }
            }

            public Stream Body { get; set; }

            public long? ContentLength { get; set; }

            public int Count => 0;

            public bool HasStarted { get; set; }

            public IHeaderDictionary Headers { get; set; }

            public bool IsReadOnly => false;

            public ICollection<string> Keys => null;

            public string Method { get; set; }

            public string Path { get; set; }

            public string PathBase { get; set; }

            public string Protocol { get; set; }

            public string QueryString { get; set; }

            public string RawTarget { get; set; }

            public string ReasonPhrase { get; set; }

            public string Scheme { get; set; }

            public int StatusCode { get; set; }

            public ICollection<StringValues> Values => null;

            public void Add(KeyValuePair<string, StringValues> item) { }

            public void Add(string key, StringValues value) { }

            public void Clear() { }

            public bool Contains(KeyValuePair<string, StringValues> item) => false;

            public bool ContainsKey(string key) => false;

            public void CopyTo(KeyValuePair<string, StringValues>[] array, int arrayIndex) { }

            public IEnumerator<KeyValuePair<string, StringValues>> GetEnumerator() => null;

            public void OnCompleted(Func<object, Task> callback, object state) { }

            public void OnStarting(Func<object, Task> callback, object state) { }

            public bool Remove(KeyValuePair<string, StringValues> item) => false;

            public bool Remove(string key) => false;

            public bool TryGetValue(string key, out StringValues value)
            {
                value = StringValues.Empty;
                return false;
            }

            IEnumerator IEnumerable.GetEnumerator() => null;
        }

        private class StubHttpRequestIdentifierFeature : IHttpRequestIdentifierFeature
        {
            public string TraceIdentifier { get; set; }
        }
    }

    public static class TestServerWebHostExtensions
    {
        public static IWebHostBuilder UseFakeServer(this IWebHostBuilder builder)
        {
            return builder.ConfigureServices(services => services.AddSingleton<IServer, WebHostTests.FakeServer>());
        }
    }
}<|MERGE_RESOLUTION|>--- conflicted
+++ resolved
@@ -91,11 +91,7 @@
         }
 
         [Fact]
-<<<<<<< HEAD
         public async Task PathBaseTemp()
-=======
-        public void PathBaseTemp()
->>>>>>> 1d172cbd
         {
             var data = new Dictionary<string, string>
             {
@@ -106,12 +102,9 @@
 
             using (var host = CreateBuilder(config).UseFakeServer().Build())
             {
-<<<<<<< HEAD
                 await host.StartAsync();
                 // TODO
-=======
                 host.Run();
->>>>>>> 1d172cbd
             }
         }
 
